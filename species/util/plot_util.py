"""
Utility functions for plotting data.
"""

from typing import Optional, Tuple, List

import numpy as np

from typeguard import typechecked


@typechecked
def sptype_substellar(sptype: np.ndarray,
                      shape: Tuple[int]) -> np.ndarray:
    """
    Function for mapping the spectral types of substellar objects (M, L, T, and Y) to numbers.

    Parameters
    ----------
    sptype : np.ndarray
        Array with spectral types.
    shape : tuple(int)
        Shape (1D) of the output array

    Returns
    -------
    np.ndarray
        Array with spectral types mapped to numbers.
    """

    spt_disc = np.zeros(shape)

    for i, item in enumerate(sptype):
        if item[0:2] in ['M0', 'M1', 'M2', 'M3', 'M4']:
            spt_disc[i] = 0.5

        elif item[0:2] in ['M5', 'M6', 'M7', 'M8', 'M9']:
            spt_disc[i] = 1.5

        elif item[0:2] in ['L0', 'L1', 'L2', 'L3', 'L4']:
            spt_disc[i] = 2.5

        elif item[0:2] in ['L5', 'L6', 'L7', 'L8', 'L9']:
            spt_disc[i] = 3.5

        elif item[0:2] in ['T0', 'T1', 'T2', 'T3', 'T4']:
            spt_disc[i] = 4.5

        elif item[0:2] in ['T5', 'T6', 'T7', 'T8', 'T9']:
            spt_disc[i] = 5.5

        elif 'Y' in item:
            spt_disc[i] = 6.5

        else:
            spt_disc[i] = np.nan
            continue

    return spt_disc


@typechecked
def sptype_stellar(sptype: np.ndarray,
                   shape: Tuple[int]) -> np.ndarray:
    """
    Function for mapping all spectral types (O through Y) to numbers.

    Parameters
    ----------
    sptype : np.ndarray
        Array with spectral types.
    shape : tuple(int)
        Shape (1D) of the output array

    Returns
    -------
    np.ndarray
        Array with spectral types mapped to numbers.
    """

    spt_disc = np.zeros(shape)

    for i, item in enumerate(sptype):
        if item[0] == 'O':
            spt_disc[i] = 0.5

        elif item[0] == 'B':
            spt_disc[i] = 1.5

        elif item[0] == 'A':
            spt_disc[i] = 2.5

        elif item[0] == 'F':
            spt_disc[i] = 3.5

        elif item[0] == 'G':
            spt_disc[i] = 4.5

        elif item[0] == 'K':
            spt_disc[i] = 5.5

        elif item[0] == 'M':
            spt_disc[i] = 6.5

        elif item[0] == 'L':
            spt_disc[i] = 7.5

        elif item[0] == 'T':
            spt_disc[i] = 8.5

        elif item[0] == 'Y':
            spt_disc[i] = 9.5

        else:
            spt_disc[i] = np.nan
            continue

    return spt_disc


@typechecked
def update_labels(param: List[str]) -> List[str]:
    """
    Function for formatting the model parameters to use them as labels in the posterior plot.

    Parameters
    ----------
    param : list
        List with names of the model parameters.

    Returns
    -------
    list
        List with parameter labels for plots.
    """

    cloud_species = ['fe', 'mgsio3', 'al2o3', 'na2s', 'kcl']

    cloud_labels = ['Fe', r'MgSiO_{3}', r'Al_{2}O_{3}', r'Na_{2}S', 'KCl']

    abund_species = ['CO_all_iso', 'H2O', 'CH4', 'NH3', 'CO2', 'H2S', 'Na', 'K', 'PH3', 'VO',
                     'TiO', 'FeH', 'MgSiO3(c)', 'Fe(c)', 'Al2O3(c)']

    abund_labels = ['CO', 'H_{2}O', 'CH_{4}', 'NH_{3}', 'CO_{2}', 'H_{2}S', 'Na', 'K',
                    'PH_{3}', 'VO', 'TiO', 'FeH', 'MgSiO_{3}', 'Fe', 'Al_{2}O_{3}']

    if 'teff' in param:
        index = param.index('teff')
        param[index] = r'$\mathregular{T}_\mathregular{eff}$ (K)'

    if 'logg' in param:
        index = param.index('logg')
        param[index] = r'$\mathregular{log}\,\mathregular{g}$'

    if 'metallicity' in param:
        index = param.index('metallicity')
        param[index] = r'[Fe/H]'

    if 'feh' in param:
        index = param.index('feh')
        param[index] = r'[Fe/H]'

    if 'fsed' in param:
        index = param.index('fsed')
        param[index] = r'$\mathregular{f}_\mathregular{sed}$'

    if 'c_o_ratio' in param:
        index = param.index('c_o_ratio')
        param[index] = r'C/O'

    if 'radius' in param:
        index = param.index('radius')
        param[index] = r'$\mathregular{R}$ ($\mathregular{R_J}$)'

    if 'mass' in param:
        index = param.index('mass')
        param[index] = r'$\mathregular{M}$ ($\mathregular{M_J}$)'

    if 'luminosity' in param:
        index = param.index('luminosity')
        param[index] = r'$\mathregular{log}\,\mathregular{L}/\mathregular{L}_\mathregular{\odot}$'

    if 'luminosity_ratio' in param:
        index = param.index('luminosity_ratio')
        param[index] = r'$\mathregular{log}\,\mathregular{L_1}/\mathregular{L_2}$'

    if 'luminosity_disk_planet' in param:
        index = param.index('luminosity_disk_planet')
        param[index] = r'$\mathregular{L_{disk}}/\mathregular{L_{atm}}$'

    if 'lognorm_radius' in param:
        index = param.index('lognorm_radius')
        param[index] = r'$\mathregular{log}\,\mathregular{r_g}$'

    if 'lognorm_sigma' in param:
        index = param.index('lognorm_sigma')
        param[index] = r'$\mathregular{\sigma_g}$'

    if 'lognorm_ext' in param:
        index = param.index('lognorm_ext')
        param[index] = r'$\mathregular{A_V}$'

    if 'powerlaw_min' in param:
        index = param.index('powerlaw_min')
        param[index] = r'$\mathregular{{log}}\,\mathregular{a}_\mathregular{min}/\mathregular{µm}$'

    if 'powerlaw_max' in param:
        index = param.index('powerlaw_max')
        param[index] = r'$\mathregular{{log}}\,\mathregular{a}_\mathregular{max}/\mathregular{µm}$'

    if 'powerlaw_exp' in param:
        index = param.index('powerlaw_exp')
        param[index] = r'$\beta$'

    if 'powerlaw_ext' in param:
        index = param.index('powerlaw_ext')
        param[index] = r'$\mathregular{A_V}$'

    if 'ism_ext' in param:
        index = param.index('ism_ext')
        param[index] = r'$\mathregular{A_V}$'

    if 'ism_red' in param:
        index = param.index('ism_red')
        param[index] = r'$\mathregular{R_V}$'

    if 'powerl_ext' in param:
        index = param.index('powerl_ext')
        param[index] = r'$\mathregular{A_V}$'

    if 'powerl_exp' in param:
        index = param.index('powerl_exp')
        param[index] = r'$\alpha_\mathregular{ext}$'

    if 'tint' in param:
        index = param.index('tint')
        param[index] = r'$\mathregular{T_{int}}$ (K)'

    for i in range(15):
        if f't{i}' in param:
            index = param.index(f't{i}')
            param[index] = rf'$\mathregular{{T}}_\mathregular{{{i}}}$ (K)'

    if 'alpha' in param:
        index = param.index('alpha')
        param[index] = r'$\alpha$'

    if 'log_sigma_alpha' in param:
        index = param.index('log_sigma_alpha')
        param[index] = r'$\mathregular{{log}}\,\sigma_\alpha$'

    if 'log_delta' in param:
        index = param.index('log_delta')
        param[index] = r'$\mathregular{log}\,\mathregular{\delta}$'

    if 'log_p_quench' in param:
        index = param.index('log_p_quench')
        param[index] = r'$\mathregular{log}\,\mathregular{P}_\mathregular{quench}$'

    if 'sigma_lnorm' in param:
        index = param.index('sigma_lnorm')
        param[index] = r'$\sigma_\mathregular{g}$'

    if 'log_kzz' in param:
        index = param.index('log_kzz')
        param[index] = r'$\mathregular{log}\,\mathregular{K}_\mathregular{zz}$'

    if 'kzz' in param:
        # Backward compatibility
        index = param.index('kzz')
        param[index] = r'$\mathregular{log}\,\mathregular{K}_\mathregular{zz}$'

    for i, item in enumerate(cloud_species):
        if f'{item}_fraction' in param:
            index = param.index(f'{item}_fraction')
            param[index] = rf'$\mathregular{{log}}\,\tilde{{\mathregular{{X}}}}' \
                           rf'_\mathregular{{{cloud_labels[i]}}}$'

        if f'{item}_tau' in param:
            index = param.index(f'{item}_tau')
            param[index] = rf'$\bar{{\tau}}_\mathregular{{{cloud_labels[i]}}}$'

    for i, item_i in enumerate(cloud_species):
        for j, item_j in enumerate(cloud_species):
            if f'{item_i}_{item_j}_ratio' in param:
                index = param.index(f'{item_i}_{item_j}_ratio')
                param[index] = rf'$\mathregular{{log}}\,\tilde{{\mathregular{{X}}}}' \
                               rf'_\mathregular{{{cloud_labels[i]}}}/' \
                               rf'\mathregular{{\tilde{{X}}}}_\mathregular{{{cloud_labels[j]}}}$'

    for i, item in enumerate(abund_species):
        if item in param:
            index = param.index(item)
            param[index] = rf'$\mathregular{{log}}\,\mathregular{{{abund_labels[i]}}}$'

    for i, item in enumerate(param):
        if item[0:8] == 'scaling_':
            param[i] = rf'$\mathregular{{a}}_\mathregular{{{item[8:]}}}$'

        elif item[0:6] == 'error_':
            param[i] = rf'$\mathregular{{b}}_\mathregular{{{item[6:]}}}$'

        elif item[0:6] == 'slope_':
            param[i] = rf'$\mathregular{{c}}_\mathregular{{{item[6:]}}}$'

        elif item[0:9] == 'log_corr_len_':
            param[i] = rf'$\mathregular{{log}}\,\ell_\mathregular{{{item[9:]}}}$'

        elif item[0:9] == 'corr_amp_':
            param[i] = rf'$\mathregular{{f}}_\mathregular{{{item[9:]}}}$'

<<<<<<< HEAD
        elif item[0:13] == 'log_glob_len_':
            param[i] = rf'$\mathregular{{log}}\,\rho_\mathregular{{{item[13:]}}}$'

        elif item[0:13] == 'log_glob_amp_':
            param[i] = rf'$\mathregular{{log}}\,\sigma^2_\mathregular{{{item[13:]}}}$'
=======
    if 'c_h_ratio' in param:
        index = param.index('c_h_ratio')
        param[index] = r'[C/H]'

    if 'o_h_ratio' in param:
        index = param.index('o_h_ratio')
        param[index] = r'[O/H]'
>>>>>>> 1a73f9fc

    for i in range(100):
        if f'teff_{i}' in param:
            index = param.index(f'teff_{i}')
            param[index] = rf'$\mathregular{{T}}_\mathregular{{{i+1}}}$ (K)'

        else:
            break

    for i in range(100):
        if f'radius_{i}' in param:
            index = param.index(f'radius_{i}')
            param[index] = rf'$\mathregular{{R}}_\mathregular{{{i+1}}}$ ' + r'($\mathregular{R_J}$)'

        else:
            break

    for i in range(100):
        if f'luminosity_{i}' in param:
            index = param.index(f'luminosity_{i}')
            param[index] = rf'$\mathregular{{log}}\,\mathregular{{L}}_\mathregular{{{i+1}}}' \
                           rf'/\mathregular{{L}}_\mathregular{{\odot}}$'

        else:
            break

    if 'disk_teff' in param:
        index = param.index('disk_teff')
        param[index] = r'$\mathregular{T}_\mathregular{disk}$ (K)'

    if 'disk_radius' in param:
        index = param.index('disk_radius')
        param[index] = r'$\mathregular{R}_\mathregular{disk}$ ($\mathregular{R_J}$)'

    if 'log_powerlaw_a' in param:
        index = param.index('log_powerlaw_a')
        param[index] = r'a$_\mathregular{powerlaw}$'

    if 'log_powerlaw_b' in param:
        index = param.index('log_powerlaw_b')
        param[index] = r'b$_\mathregular{powerlaw}$'

    if 'log_powerlaw_c' in param:
        index = param.index('log_powerlaw_c')
        param[index] = r'c$_\mathregular{powerlaw}$'

    if 'pt_smooth' in param:
        index = param.index('pt_smooth')
        param[index] = r'$\sigma_\mathregular{P-T}$'

    if 'log_prob' in param:
        index = param.index('log_prob')
        param[index] = r'$\mathregular{log}\,L$'

    if 'log_tau_cloud' in param:
        index = param.index('log_tau_cloud')
        param[index] = rf'$\mathregular{{log}}\,\tau_\mathregular{{cloud}}$'

    if 'veil_a' in param:
        index = param.index('veil_a')
        param[index] = r'a$_\mathregular{veil}$'

    if 'veil_b' in param:
        index = param.index('veil_b')
        param[index] = r'b$_\mathregular{veil}$'

    if 'veil_ref' in param:
        index = param.index('veil_ref')
        param[index] = r'F$_\mathregular{ref, veil}$'

    if 'gauss_amplitude' in param:
        index = param.index('gauss_amplitude')
        param[index] = r'a (W m$^{-2}$ µm$^{-1}$)'

    if 'gauss_mean' in param:
        index = param.index('gauss_mean')
        param[index] = r'$\lambda$ (nm)'

    if 'gauss_sigma' in param:
        index = param.index('gauss_sigma')
        param[index] = r'$\sigma$ (nm)'

    if 'gauss_amplitude_2' in param:
        index = param.index('gauss_amplitude_2')
        param[index] = r'a$_2$ (W m$^{-2}$ µm$^{-1}$)'

    if 'gauss_mean_2' in param:
        index = param.index('gauss_mean_2')
        param[index] = r'$\lambda_2$ (nm)'

    if 'gauss_sigma_2' in param:
        index = param.index('gauss_sigma_2')
        param[index] = r'$\sigma_2$ (nm)'

    if 'gauss_fwhm' in param:
        index = param.index('gauss_fwhm')
        param[index] = r'FWHM (km s$^{-1}$)'

    if 'line_flux' in param:
        index = param.index('line_flux')
        param[index] = r'F$_\mathregular{line}$ (W m$^{-2}$)'

    if 'line_luminosity' in param:
        index = param.index('line_luminosity')
        param[index] = r'L$_\mathregular{line}$ (L$_\mathregular{\odot}$)'

    if 'line_eq_width' in param:
        index = param.index('line_eq_width')
        param[index] = r'EW ($\AA$)'

    if 'line_vrad' in param:
        index = param.index('line_vrad')
        param[index] = r'RV (km s$^{-1}$)'

    if 'log_kappa_0' in param:
        index = param.index('log_kappa_0')
        param[index] = rf'$\mathregular{{log}}\,\kappa_0$'

    if 'opa_index' in param:
        index = param.index('opa_index')
        param[index] = r'$\xi$'

    if 'log_p_base' in param:
        index = param.index('log_p_base')
        param[index] = rf'$\mathregular{{log}}\,\mathregular{{P}}_\mathregular{{cloud}}$'

    if 'albedo' in param:
        index = param.index('albedo')
        param[index] = r'$\omega$'

    return param


@typechecked
def model_name(key: str) -> str:
    """
    Function for updating a model name for use in plots.

    Parameters
    ----------
    key : str
        Model name as used by species.

    Returns
    -------
    str
        Updated model name for plots.
    """

    if key == 'drift-phoenix':
        name = 'DRIFT-PHOENIX'

    elif key == 'ames-cond':
        name = 'AMES-Cond'

    elif key == 'ames-dusty':
        name = 'AMES-Dusty'

    elif key == 'atmo':
        name = 'ATMO'

    elif key == 'bt-cond':
        name = 'BT-Cond'

    elif key == 'bt-cond-feh':
        name = 'BT-Cond'

    elif key == 'bt-settl':
        name = 'BT-Settl'

    elif key == 'bt-settl-cifist':
        name = 'BT-Settl'

    elif key == 'bt-nextgen':
        name = 'BT-NextGen'

    elif key == 'petitcode-cool-clear':
        name = 'petitCODE'

    elif key == 'petitcode-cool-cloudy':
        name = 'petitCODE'

    elif key == 'petitcode-hot-clear':
        name = 'petitCODE'

    elif key == 'petitcode-hot-cloudy':
        name = 'petitCODE'

    elif key == 'exo-rem':
        name = 'Exo-REM'

    elif key == 'planck':
        name = 'Blackbody radiation'

    elif key == 'zhu2015':
        name = 'Zhu (2015)'

    return name


@typechecked
def quantity_unit(param: List[str],
                  object_type: str) -> Tuple[List[str], List[Optional[str]], List[str]]:
    """
    Function for creating lists with quantities, units, and labels for fitted parameter.

    Parameters
    ----------
    param : list
        List with parameter names.
    object_type : str
        Object type (``'planet'`` or ``'star'``).

    Returns
    -------
    list
        List with the quantities.
    list
        List with the units.
    list
        List with the parameter labels for plots.
    """

    quantity = []
    unit = []
    label = []

    if 'teff' in param:
        quantity.append('teff')
        unit.append('K')
        label.append(r'$\mathregular{T}_\mathregular{eff}$')

    if 'logg' in param:
        quantity.append('logg')
        unit.append(None)
        label.append(r'$\mathregular{log}\,\mathregular{g}$')

    if 'metallicity' in param:
        quantity.append('metallicity')
        unit.append(None)
        label.append(r'[Fe/H]')

    if 'feh' in param:
        quantity.append('feh')
        unit.append(None)
        label.append('[Fe/H]')

    if 'fsed' in param:
        quantity.append('fsed')
        unit.append(None)
        label.append(r'$\mathregular{f}_\mathregular{sed}$')

    if 'c_o_ratio' in param:
        quantity.append('c_o_ratio')
        unit.append(None)
        label.append('C/O')

    if 'radius' in param:
        quantity.append('radius')

        if object_type == 'planet':
            unit.append(r'$\mathregular{R}_\mathregular{J}$')

        elif object_type == 'star':
            unit.append(r'$\mathregular{R}_\mathregular{\odot}$')

        label.append(r'$\mathregular{R}$')

    for i in range(100):
        if f'teff_{i}' in param:
            quantity.append(f'teff_{i}')
            unit.append('K')
            label.append(rf'$\mathregular{{T}}_\mathregular{{{i+1}}}$')

        else:
            break

    for i in range(100):
        if f'radius_{i}' in param:
            quantity.append(f'radius_{i}')
            unit.append(r'$\mathregular{R}_\mathregular{J}$')
            label.append(rf'$\mathregular{{R}}_\mathregular{{{i+1}}}$')

        else:
            break

    if 'distance' in param:
        quantity.append('distance')
        unit.append('pc')
        label.append(r'$\mathregular{d}$')

    if 'mass' in param:
        quantity.append('mass')

        if object_type == 'planet':
            unit.append(r'$\mathregular{M}_\mathregular{J}$')

        elif object_type == 'star':
            unit.append(r'$\mathregular{M}_\mathregular{\odot}$')

        label.append('M')

    if 'luminosity' in param:
        quantity.append('luminosity')
        unit.append(None)
        label.append(r'$\mathregular{log}\,\mathregular{L}/\mathregular{L}_\mathregular{\odot}$')

    if 'ism_ext' in param:
        quantity.append('ism_ext')
        unit.append(None)
        label.append(r'$\mathregular{A}_\mathregular{V}$')

    if 'lognorm_ext' in param:
        quantity.append('lognorm_ext')
        unit.append(None)
        label.append(r'$\mathregular{A}_\mathregular{V}$')

    if 'powerlaw_ext' in param:
        quantity.append('powerlaw_ext')
        unit.append(None)
        label.append(r'$\mathregular{A}_\mathregular{V}$')

    if 'pt_smooth' in param:
        quantity.append('pt_smooth')
        unit.append(None)
        label.append(r'$\sigma_\mathregular{P-T}$')

    return quantity, unit, label


def field_bounds_ticks(field_range):
    """
    Parameters
    ----------
    field_range : tuple(str, str), None
        Range of the discrete colorbar for the field dwarfs. The tuple should contain the lower
        and upper value ('early M', 'late M', 'early L', 'late L', 'early T', 'late T', 'early Y).
        The full range is used if set to None.

    Returns
    -------
    np.ndarray
    np.ndarray
    list(str, )
    """

    spectral_ranges = ['M0-M4', 'M5-M9', 'L0-L4', 'L5-L9', 'T0-T4', 'T5-T9', 'Y1-Y2']

    if field_range is None:
        index_start = 0
        index_end = 7

    else:
        if field_range[0] == 'early M':
            index_start = 0
        elif field_range[0] == 'late M':
            index_start = 1
        elif field_range[0] == 'early L':
            index_start = 2
        elif field_range[0] == 'late L':
            index_start = 3
        elif field_range[0] == 'early T':
            index_start = 4
        elif field_range[0] == 'late T':
            index_start = 5
        elif field_range[0] == 'early Y':
            index_start = 6

        if field_range[1] == 'early M':
            index_end = 1
        elif field_range[1] == 'late M':
            index_end = 2
        elif field_range[1] == 'early L':
            index_end = 3
        elif field_range[1] == 'late L':
            index_end = 4
        elif field_range[1] == 'early T':
            index_end = 5
        elif field_range[1] == 'late T':
            index_end = 6
        elif field_range[1] == 'early Y':
            index_end = 7

    index_range = index_end - index_start + 1

    bounds = np.linspace(index_start, index_end, index_range)
    ticks = np.linspace(index_start+0.5, index_end-0.5, index_range-1)
    labels = spectral_ranges[index_start:index_end]

    return bounds, ticks, labels


@typechecked
def remove_color_duplicates(object_names: List[str],
                            empirical_names: np.ndarray) -> List[int]:
    """"
    Function for deselecting young/low-gravity objects that will already be plotted individually
    as directly imaged objects.

    Parameters
    ----------
    object_names : list(str)
        List with names of directly imaged planets and brown dwarfs.
    empirical_names : np.ndarray
        Array with names of young/low-gravity objects.

    Returns
    -------
    list
        List with selected indices of the young/low-gravity objects.
    """

    indices = []

    for i, item in enumerate(empirical_names):
        if item == 'beta_Pic_b' and 'beta Pic b' in object_names:
            continue

        if item == 'HR8799b' and 'HR 8799 b' in object_names:
            continue

        if item == 'HR8799c' and 'HR 8799 c' in object_names:
            continue

        if item == 'HR8799d' and 'HR 8799 d' in object_names:
            continue

        if item == 'HR8799e' and 'HR 8799 e' in object_names:
            continue

        if item == 'kappa_And_B' and 'kappa And b' in object_names:
            continue

        if item == 'HD1160B' and 'HD 1160 B' in object_names:
            continue

        indices.append(i)

    return indices<|MERGE_RESOLUTION|>--- conflicted
+++ resolved
@@ -309,13 +309,12 @@
         elif item[0:9] == 'corr_amp_':
             param[i] = rf'$\mathregular{{f}}_\mathregular{{{item[9:]}}}$'
 
-<<<<<<< HEAD
         elif item[0:13] == 'log_glob_len_':
             param[i] = rf'$\mathregular{{log}}\,\rho_\mathregular{{{item[13:]}}}$'
 
         elif item[0:13] == 'log_glob_amp_':
             param[i] = rf'$\mathregular{{log}}\,\sigma^2_\mathregular{{{item[13:]}}}$'
-=======
+
     if 'c_h_ratio' in param:
         index = param.index('c_h_ratio')
         param[index] = r'[C/H]'
@@ -323,7 +322,6 @@
     if 'o_h_ratio' in param:
         index = param.index('o_h_ratio')
         param[index] = r'[O/H]'
->>>>>>> 1a73f9fc
 
     for i in range(100):
         if f'teff_{i}' in param:
